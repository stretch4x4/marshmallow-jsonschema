--- conflicted
+++ resolved
@@ -13,24 +13,7 @@
         #
         # Please bump to the latest unreleased candidate
         # when you come across this and have a moment to spare!
-<<<<<<< HEAD
-        python-version: ["3.8", "3.9", "3.10", "3.11", "3.12"]
-    steps:
-      - uses: actions/checkout@master
-      - name: set up Python ${{ matrix.python-version }}
-        uses: actions/setup-python@v2
-        with:
-          python-version: ${{ matrix.python-version }}
-      - name: Install dependencies
-        run: |
-          python -m pip install --upgrade pip
-          pip install -U tox tox-gh-actions
-          pip install -r requirements-tox.txt -r requirements-test.txt
-      - name: Run tox
-        run: |
-          tox -e py
-=======
-        python-version: ["3.9", "3.10", "3.11"]
+        python-version: ["3.9", "3.10", "3.11", "3.12"]
     steps:
     - uses: actions/checkout@master
     - name: set up Python ${{ matrix.python-version }}
@@ -44,5 +27,4 @@
         pip install -r requirements-tox.txt -r requirements-test.txt
     - name: Run tox
       run: |
-        tox -e py
->>>>>>> 7bc7a82c
+        tox -e py