<<<<<<< HEAD
---
name: Lint
=======
name: Mypy
>>>>>>> e9706b34

on:
  push:
    paths:
      - '*.py'

jobs:
  mypy:
    runs-on: ubuntu-latest
    steps:
      - name: Setup Python
        uses: actions/setup-python@v5
        with:
          python-version: '3.11'
          architecture: x64
      - name: Checkout
        uses: actions/checkout@v1
      - name: Install mypy
        run: pip install mypy
      - name: Run mypy
        uses: sasanquaneuf/mypy-github-action@releases/v1
        with:
          checkName: 'mypy'   # NOTE: this needs to be the same as the job name
        env:
          GITHUB_TOKEN: ${{ secrets.GITHUB_TOKEN }}<|MERGE_RESOLUTION|>--- conflicted
+++ resolved
@@ -1,9 +1,4 @@
-<<<<<<< HEAD
----
-name: Lint
-=======
 name: Mypy
->>>>>>> e9706b34
 
 on:
   push:
