<<<<<<< HEAD
---
name: Lint
=======
name: Mypy
>>>>>>> fe9d9660

on:
  push:
    paths:
      - '*.py'

jobs:
  mypy:
    runs-on: ubuntu-latest
    steps:
      - name: Setup Python
        uses: actions/setup-python@v5
        with:
          python-version: '3.11'
          architecture: x64
      - name: Checkout
        uses: actions/checkout@v1
      - name: Install mypy
        run: pip install mypy
      - name: Run mypy
        uses: sasanquaneuf/mypy-github-action@releases/v1
        with:
          checkName: 'mypy'   # NOTE: this needs to be the same as the job name
        env:
          GITHUB_TOKEN: ${{ secrets.GITHUB_TOKEN }}<|MERGE_RESOLUTION|>--- conflicted
+++ resolved
@@ -1,9 +1,4 @@
-<<<<<<< HEAD
----
-name: Lint
-=======
 name: Mypy
->>>>>>> fe9d9660
 
 on:
   push:
