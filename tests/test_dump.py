--- conflicted
+++ resolved
@@ -88,7 +88,6 @@
     assert item_schema['type'] == 'string'
 
 
-<<<<<<< HEAD
 def test_list_nested():
     """Test that a list field will work with an inner nested field."""
 
@@ -107,7 +106,8 @@
     assert 'items' in  nested_json
     item_schema = nested_json['items']
     assert 'foo' in item_schema['properties']
-=======
+
+
 def test_nested_recursive():
     """A self-referential schema should not cause an infinite recurse."""
 
@@ -119,7 +119,6 @@
     json_schema = JSONSchema()
     dumped = json_schema.dump(schema).data
     _validate_schema(dumped)
->>>>>>> a72c2be3
 
 
 def test_one_of_validator():
