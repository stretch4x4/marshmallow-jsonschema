import uuid
from enum import Enum

import pytest
from marshmallow import Schema, fields, validate
from marshmallow_enum import EnumField as MarshmallowEnumEnumField
from marshmallow_union import Union

import marshmallow_jsonschema
from marshmallow_jsonschema import JSONSchema, UnsupportedValueError

from . import UserSchema, validate_and_dump

TEST_MARSHMALLOW_NATIVE_ENUM = marshmallow_jsonschema.base.marshmallow_version_supports_native_enums()
try:
    from marshmallow.fields import Enum as MarshmallowNativeEnumField
except ImportError:
    assert TEST_MARSHMALLOW_NATIVE_ENUM is False


def test_dump_schema():
    schema = UserSchema()

    dumped = validate_and_dump(schema)

    assert len(schema.fields) > 1

    props = dumped["definitions"]["UserSchema"]["properties"]
    for field_name in schema.fields:
        assert field_name in props


def test_default():
    schema = UserSchema()

    dumped = validate_and_dump(schema)

    props = dumped["definitions"]["UserSchema"]["properties"]
    assert props["id"]["default"] == "no-id"


def test_default_callable_not_serialized():
    class TestSchema(Schema):
        uid = fields.UUID(default=uuid.uuid4)

    schema = TestSchema()

    dumped = validate_and_dump(schema)

    props = dumped["definitions"]["TestSchema"]["properties"]
    assert "default" not in props["uid"]


def test_uuid():
    schema = UserSchema()

    dumped = validate_and_dump(schema)

    props = dumped["definitions"]["UserSchema"]["properties"]
    assert props["uid"]["type"] == "string"
    assert props["uid"]["format"] == "uuid"


def test_metadata():
    """Metadata should be available in the field definition."""

    class TestSchema(Schema):
        myfield = fields.String(metadata={"foo": "Bar"})
        yourfield = fields.Integer(required=True, baz="waz")

    schema = TestSchema()

    dumped = validate_and_dump(schema)

    props = dumped["definitions"]["TestSchema"]["properties"]
    assert props["myfield"]["foo"] == "Bar"
    assert props["yourfield"]["baz"] == "waz"
    assert "metadata" not in props["myfield"]
    assert "metadata" not in props["yourfield"]

    # repeat process to assert idempotency
    dumped = validate_and_dump(schema)

    props = dumped["definitions"]["TestSchema"]["properties"]
    assert props["myfield"]["foo"] == "Bar"
    assert props["yourfield"]["baz"] == "waz"


def test_descriptions():
    class TestSchema(Schema):
        myfield = fields.String(metadata={"description": "Brown Cow"})
        yourfield = fields.Integer(required=True)

    schema = TestSchema()

    dumped = validate_and_dump(schema)

    props = dumped["definitions"]["TestSchema"]["properties"]
    assert props["myfield"]["description"] == "Brown Cow"


def test_nested_descriptions():
    class TestNestedSchema(Schema):
        myfield = fields.String(metadata={"description": "Brown Cow"})
        yourfield = fields.Integer(required=True)

    class TestSchema(Schema):
        nested = fields.Nested(TestNestedSchema, metadata={"description": "Nested 1", "title": "Title1"})
        yourfield_nested = fields.Integer(required=True)

    schema = TestSchema()

    dumped = validate_and_dump(schema)

    nested_def = dumped["definitions"]["TestNestedSchema"]
    nested_dmp = dumped["definitions"]["TestSchema"]["properties"]["nested"]
    assert nested_def["properties"]["myfield"]["description"] == "Brown Cow"

    assert nested_dmp["$ref"] == "#/definitions/TestNestedSchema"
    assert nested_dmp["description"] == "Nested 1"
    assert nested_dmp["title"] == "Title1"


def test_nested_string_to_cls():
    class TestNamedNestedSchema(Schema):
        foo = fields.Integer(required=True)

    class TestSchema(Schema):
        foo2 = fields.Integer(required=True)
        nested = fields.Nested("TestNamedNestedSchema")

    schema = TestSchema()

    dumped = validate_and_dump(schema)

    nested_def = dumped["definitions"]["TestNamedNestedSchema"]
    nested_dmp = dumped["definitions"]["TestSchema"]["properties"]["nested"]
    assert nested_dmp["type"] == "object"
    assert nested_def["properties"]["foo"]["type"] == "integer"


def test_nested_context():
    class TestNestedSchema(Schema):
        def __init__(self, *args, **kwargs):
            if kwargs.get("context", {}).get("hide", False):
                kwargs["exclude"] = ["foo"]
            super().__init__(*args, **kwargs)

        foo = fields.Integer(required=True)
        bar = fields.Integer(required=True)

    class TestSchema(Schema):
        bar = fields.Nested(TestNestedSchema)

    schema = TestSchema()
    dumped_show = validate_and_dump(schema)

    schema = TestSchema(context={"hide": True})
    dumped_hide = validate_and_dump(schema)

    nested_show = dumped_show["definitions"]["TestNestedSchema"]["properties"]
    nested_hide = dumped_hide["definitions"]["TestNestedSchema"]["properties"]

    assert "bar" in nested_show
    assert "foo" in nested_show
    assert "bar" in nested_hide
    assert "foo" not in nested_hide


def test_list():
    class ListSchema(Schema):
        foo = fields.List(fields.String(), required=True)

    schema = ListSchema()
    dumped = validate_and_dump(schema)

    nested_json = dumped["definitions"]["ListSchema"]["properties"]["foo"]
    assert nested_json["type"] == "array"
    assert "items" in nested_json

    item_schema = nested_json["items"]
    assert item_schema["type"] == "string"


def test_list_nested():
    """Test that a list field will work with an inner nested field."""

    class InnerSchema(Schema):
        foo = fields.Integer(required=True)

    class ListSchema(Schema):
        bar = fields.List(fields.Nested(InnerSchema), required=True)

    schema = ListSchema()
    dumped = validate_and_dump(schema)

    nested_json = dumped["definitions"]["ListSchema"]["properties"]["bar"]

    assert nested_json["type"] == "array"
    assert "items" in nested_json

    item_schema = nested_json["items"]
    assert "InnerSchema" in item_schema["$ref"]


def test_dict():
    class DictSchema(Schema):
        foo = fields.Dict()

    schema = DictSchema()
    dumped = validate_and_dump(schema)

    nested_json = dumped["definitions"]["DictSchema"]["properties"]["foo"]

    assert nested_json["type"] == "object"
    assert "additionalProperties" in nested_json

    item_schema = nested_json["additionalProperties"]
    assert item_schema == {}


def test_dict_with_value_field():
    class DictSchema(Schema):
        foo = fields.Dict(keys=fields.String, values=fields.Integer)

    schema = DictSchema()
    dumped = validate_and_dump(schema)

    nested_json = dumped["definitions"]["DictSchema"]["properties"]["foo"]

    assert nested_json["type"] == "object"
    assert "additionalProperties" in nested_json

    item_schema = nested_json["additionalProperties"]
    assert item_schema["type"] == "integer"


def test_dict_with_nested_value_field():
    class InnerSchema(Schema):
        foo = fields.Integer(required=True)

    class DictSchema(Schema):
        bar = fields.Dict(keys=fields.String, values=fields.Nested(InnerSchema))

    schema = DictSchema()
    dumped = validate_and_dump(schema)

    nested_json = dumped["definitions"]["DictSchema"]["properties"]["bar"]

    assert nested_json["type"] == "object"
    assert "additionalProperties" in nested_json

    item_schema = nested_json["additionalProperties"]
    assert item_schema["type"] == "object"

    assert "InnerSchema" in item_schema["$ref"]


def test_deep_nested():
    """Test that deep nested schemas are in definitions."""

    class InnerSchema(Schema):
        boz = fields.Integer(required=True)

    class InnerMiddleSchema(Schema):
        baz = fields.Nested(InnerSchema, required=True)

    class OuterMiddleSchema(Schema):
        bar = fields.Nested(InnerMiddleSchema, required=True)

    class OuterSchema(Schema):
        foo = fields.Nested(OuterMiddleSchema, required=True)

    schema = OuterSchema()
    dumped = validate_and_dump(schema)

    defs = dumped["definitions"]
    assert "OuterSchema" in defs
    assert "OuterMiddleSchema" in defs
    assert "InnerMiddleSchema" in defs
    assert "InnerSchema" in defs


def test_respect_only_for_nested_schema():
    """Should ignore fields not in 'only' metadata for nested schemas."""

    class InnerRecursiveSchema(Schema):
        id = fields.Integer(required=True)
        baz = fields.String()
        recursive = fields.Nested("InnerRecursiveSchema")

    class MiddleSchema(Schema):
        id = fields.Integer(required=True)
        bar = fields.String()
        inner = fields.Nested("InnerRecursiveSchema", only=("id", "baz"))

    class OuterSchema(Schema):
        foo2 = fields.Integer(required=True)
        nested = fields.Nested("MiddleSchema")

    schema = OuterSchema()
    dumped = validate_and_dump(schema)
    inner_props = dumped["definitions"]["InnerRecursiveSchema"]["properties"]
    assert "recursive" not in inner_props


def test_respect_exclude_for_nested_schema():
    """Should ignore fields in 'exclude' metadata for nested schemas."""

    class InnerRecursiveSchema(Schema):
        id = fields.Integer(required=True)
        baz = fields.String()
        recursive = fields.Nested("InnerRecursiveSchema")

    class MiddleSchema(Schema):
        id = fields.Integer(required=True)
        bar = fields.String()
        inner = fields.Nested("InnerRecursiveSchema", exclude=("recursive",))

    class OuterSchema(Schema):
        foo2 = fields.Integer(required=True)
        nested = fields.Nested("MiddleSchema")

    schema = OuterSchema()

    dumped = validate_and_dump(schema)

    inner_props = dumped["definitions"]["InnerRecursiveSchema"]["properties"]
    assert "recursive" not in inner_props


def test_respect_dotted_exclude_for_nested_schema():
    """Should ignore dotted fields in 'exclude' metadata for nested schemas."""

    class InnerRecursiveSchema(Schema):
        id = fields.Integer(required=True)
        baz = fields.String()
        recursive = fields.Nested("InnerRecursiveSchema")

    class MiddleSchema(Schema):
        id = fields.Integer(required=True)
        bar = fields.String()
        inner = fields.Nested("InnerRecursiveSchema")

    class OuterSchema(Schema):
        foo2 = fields.Integer(required=True)
        nested = fields.Nested("MiddleSchema", exclude=("inner.recursive",))

    schema = OuterSchema()

    dumped = validate_and_dump(schema)

    inner_props = dumped["definitions"]["InnerRecursiveSchema"]["properties"]
    assert "recursive" not in inner_props


def test_respect_default_for_nested_schema():
    class TestNestedSchema(Schema):
        myfield = fields.String()
        yourfield = fields.Integer(required=True)

    nested_default = {"myfield": "myval", "yourfield": 1}

    class TestSchema(Schema):
        nested = fields.Nested(
            TestNestedSchema,
            default=nested_default,
        )
        yourfield_nested = fields.Integer(required=True)

    schema = TestSchema()
    dumped = validate_and_dump(schema)
    default = dumped["definitions"]["TestSchema"]["properties"]["nested"]["default"]
    assert default == nested_default


def test_nested_instance():
    """Should also work with nested schema instances"""

    class TestNestedSchema(Schema):
        baz = fields.Integer()

    class TestSchema(Schema):
        foo = fields.String()
        bar = fields.Nested(TestNestedSchema())

    schema = TestSchema()

    dumped = validate_and_dump(schema)

    nested_def = dumped["definitions"]["TestNestedSchema"]
    nested_obj = dumped["definitions"]["TestSchema"]["properties"]["bar"]

    assert "baz" in nested_def["properties"]
    assert nested_obj["$ref"] == "#/definitions/TestNestedSchema"


def test_function():
    """Function fields can be serialised if type is given."""

    class FnSchema(Schema):
        fn_str = fields.Function(lambda: "string", required=True, _jsonschema_type_mapping={"type": "string"})
        fn_int = fields.Function(lambda: 123, required=True, _jsonschema_type_mapping={"type": "number"})

    schema = FnSchema()

    dumped = validate_and_dump(schema)

    props = dumped["definitions"]["FnSchema"]["properties"]
    assert props["fn_int"]["type"] == "number"
    assert props["fn_str"]["type"] == "string"


def test_nested_recursive():
    """A self-referential schema should not cause an infinite recurse."""

    class RecursiveSchema(Schema):
        foo = fields.Integer(required=True)
        children = fields.Nested("RecursiveSchema", many=True)

    schema = RecursiveSchema()

    dumped = validate_and_dump(schema)

    props = dumped["definitions"]["RecursiveSchema"]["properties"]
    assert "RecursiveSchema" in props["children"]["items"]["$ref"]


def test_title():
    class TestSchema(Schema):
        myfield = fields.String(metadata={"title": "Brown Cowzz"})
        yourfield = fields.Integer(required=True)

    schema = TestSchema()

    dumped = validate_and_dump(schema)

    assert dumped["definitions"]["TestSchema"]["properties"]["myfield"]["title"] == "Brown Cowzz"


def test_unknown_typed_field_throws_valueerror():
    class Invalid(fields.Field):
        def _serialize(self, value, _attr, _obj):
            return value

    class UserSchema(Schema):
        favourite_colour = Invalid()

    schema = UserSchema()
    json_schema = JSONSchema()

    with pytest.raises(UnsupportedValueError):
        validate_and_dump(json_schema.dump(schema))


def test_unknown_typed_field():
    class Colour(fields.Field):
        def _jsonschema_type_mapping(self):
            return {"type": "string"}

        def _serialize(self, value, _attr, _obj):
            r, g, b = value
            return f"#{r:x}{g:x}{b:x}"

    class UserSchema(Schema):
        name = fields.String(required=True)
        favourite_colour = Colour()

    schema = UserSchema()

    dumped = validate_and_dump(schema)

    assert dumped["definitions"]["UserSchema"]["properties"]["favourite_colour"] == {"type": "string"}


def test_field_subclass():
    """JSON schema generation should not fail on sublcass marshmallow field."""

    class CustomField(fields.Field):
        pass

    class TestSchema(Schema):
        myfield = CustomField()

    schema = TestSchema()
    with pytest.raises(UnsupportedValueError):
        _ = validate_and_dump(schema)


def test_readonly():
    class TestSchema(Schema):
        id = fields.Integer(required=True)
        readonly_fld = fields.String(dump_only=True)

    schema = TestSchema()

    dumped = validate_and_dump(schema)

    assert dumped["definitions"]["TestSchema"]["properties"]["readonly_fld"] == {
        "title": "readonly_fld",
        "type": "string",
        "readOnly": True,
    }


def test_metadata_direct_from_field():
    """Should be able to get metadata without accessing metadata kwarg."""

    class TestSchema(Schema):
        id = fields.Integer(required=True)
        metadata_field = fields.String(description="Directly on the field!")

    schema = TestSchema()

    dumped = validate_and_dump(schema)

    assert dumped["definitions"]["TestSchema"]["properties"]["metadata_field"] == {
        "title": "metadata_field",
        "type": "string",
        "description": "Directly on the field!",
    }


def test_allow_none():
    """A field with allow_none set to True should have type null as additional."""

    class TestSchema(Schema):
        id = fields.Integer(required=True)
        readonly_fld = fields.String(allow_none=True)

    schema = TestSchema()

    dumped = validate_and_dump(schema)

    assert dumped["definitions"]["TestSchema"]["properties"]["readonly_fld"] == {
        "title": "readonly_fld",
        "type": ["string", "null"],
    }


def test_dumps_iterable_enums():
    mapping = {"a": 0, "b": 1, "c": 2}

    class TestSchema(Schema):
        foo = fields.Integer(validate=validate.OneOf(mapping.values(), labels=mapping.keys()))

    schema = TestSchema()

    dumped = validate_and_dump(schema)

    assert dumped["definitions"]["TestSchema"]["properties"]["foo"] == {
<<<<<<< HEAD
        "enum": list(mapping.values()),
        "enumNames": list(mapping.keys()),
=======
        "oneOf": [
            {"type": "number", "title": k, "const": v}
            for k, v in zip(mapping.keys(), mapping.values())
        ],
        "format": "integer",
>>>>>>> 0b4d2502
        "title": "foo",
        "type": "integer",
    }


def test_required_excluded_when_empty():
    class TestSchema(Schema):
        optional_value = fields.String()

    schema = TestSchema()

    dumped = validate_and_dump(schema)

    assert "required" not in dumped["definitions"]["TestSchema"]


def test_required_uses_data_key():
    class TestSchema(Schema):
        optional_value = fields.String(data_key="opt", required=True)

    schema = TestSchema()

    dumped = validate_and_dump(schema)

    test_schema_definition = dumped["definitions"]["TestSchema"]
    assert "opt" in test_schema_definition["properties"]
    assert test_schema_definition["properties"]["opt"]["title"] == "optional_value"
    assert "required" in test_schema_definition
    assert "opt" in test_schema_definition["required"]


def test_datetime_based():
    class TestSchema(Schema):
        f_date = fields.Date()
        f_datetime = fields.DateTime()
        f_time = fields.Time()

    schema = TestSchema()

    dumped = validate_and_dump(schema)

    assert dumped["definitions"]["TestSchema"]["properties"]["f_date"] == {
        "format": "date",
        "title": "f_date",
        "type": "string",
    }

    assert dumped["definitions"]["TestSchema"]["properties"]["f_datetime"] == {
        "format": "date-time",
        "title": "f_datetime",
        "type": "string",
    }

    assert dumped["definitions"]["TestSchema"]["properties"]["f_time"] == {
        "format": "time",
        "title": "f_time",
        "type": "string",
    }


def test_sorting_properties():
    class TestSchema(Schema):
        class Meta:
            ordered = True

        d = fields.Str()
        c = fields.Str()
        a = fields.Str()

    # Should be sorting of fields
    schema = TestSchema()

    json_schema = JSONSchema()
    data = json_schema.dump(schema)

    sorted_keys = sorted(data["definitions"]["TestSchema"]["properties"].keys())
    assert list(sorted_keys) == ["a", "c", "d"]

    # Should be saving ordering of fields
    schema = TestSchema()

    json_schema = JSONSchema(props_ordered=True)
    data = json_schema.dump(schema)

    keys = data["definitions"]["TestSchema"]["properties"].keys()

    assert list(keys) == ["d", "c", "a"]


def test_marshmallow_enum_enum_based():
    class TestEnum(Enum):
        value_1 = 0
        value_2 = 1
        value_3 = 2

    class TestSchema(Schema):
        enum_prop = MarshmallowEnumEnumField(TestEnum)

    # Should be sorting of fields
    schema = TestSchema()

    json_schema = JSONSchema()
    data = json_schema.dump(schema)

    assert data["definitions"]["TestSchema"]["properties"]["enum_prop"]["type"] == "string"
    received_enum_values = sorted(data["definitions"]["TestSchema"]["properties"]["enum_prop"]["enum"])
    assert received_enum_values == ["value_1", "value_2", "value_3"]


def test_native_marshmallow_enum_based():
    if not TEST_MARSHMALLOW_NATIVE_ENUM:
        return

    class TestEnum(Enum):
        value_1 = 0
        value_2 = 1
        value_3 = 2

    class TestSchema(Schema):
        enum_prop = MarshmallowNativeEnumField(TestEnum)

    # Should be sorting of fields
    schema = TestSchema()

    json_schema = JSONSchema()
    data = json_schema.dump(schema)

    assert data["definitions"]["TestSchema"]["properties"]["enum_prop"]["type"] == "string"
    received_enum_values = sorted(data["definitions"]["TestSchema"]["properties"]["enum_prop"]["enum"])
    assert received_enum_values == ["value_1", "value_2", "value_3"]


def test_marshmallow_enum_enum_based_load_dump_value():
    class TestEnum(Enum):
        value_1 = 0
        value_2 = 1
        value_3 = 2

    class TestSchema(Schema):
        enum_prop = MarshmallowEnumEnumField(TestEnum, by_value=True)

    # Should be sorting of fields
    schema = TestSchema()

    json_schema = JSONSchema()

    with pytest.raises(NotImplementedError):
        validate_and_dump(json_schema.dump(schema))


def test_native_marshmallow_enum_based_load_dump_value():
    if not TEST_MARSHMALLOW_NATIVE_ENUM:
        return

    class TestEnum(Enum):
        value_1 = 0
        value_2 = 1
        value_3 = 2

    class TestSchema(Schema):
        enum_prop = MarshmallowNativeEnumField(TestEnum, by_value=True)

    # Should be sorting of fields
    schema = TestSchema()

    json_schema = JSONSchema()

    with pytest.raises(NotImplementedError):
        validate_and_dump(json_schema.dump(schema))


def test_union_based():
    class TestNestedSchema(Schema):
        field_1 = fields.String()
        field_2 = fields.Integer()

    class TestSchema(Schema):
        union_prop = Union([fields.String(), fields.Integer(), fields.Nested(TestNestedSchema)])

    # Should be sorting of fields
    schema = TestSchema()

    json_schema = JSONSchema()
    data = json_schema.dump(schema)

    # Expect only the `anyOf` key
    assert "anyOf" in data["definitions"]["TestSchema"]["properties"]["union_prop"]
    assert len(data["definitions"]["TestSchema"]["properties"]["union_prop"]) == 1

    string_schema = {"type": "string", "title": ""}
    integer_schema = {"type": "string", "title": ""}
    referenced_nested_schema = {
        "type": "object",
        "$ref": "#/definitions/TestNestedSchema",
    }
    actual_nested_schema = {
        "type": "object",
        "properties": {
            "field_1": {"type": "string", "title": "field_1"},
            "field_2": {"type": "integer", "title": "field_2"},
        },
        "additionalProperties": False,
    }

    assert string_schema in data["definitions"]["TestSchema"]["properties"]["union_prop"]["anyOf"]
    assert integer_schema in data["definitions"]["TestSchema"]["properties"]["union_prop"]["anyOf"]
    assert referenced_nested_schema in data["definitions"]["TestSchema"]["properties"]["union_prop"]["anyOf"]

    assert data["definitions"]["TestNestedSchema"] == actual_nested_schema

    # Expect three possible schemas for the union type
    assert len(data["definitions"]["TestSchema"]["properties"]["union_prop"]["anyOf"]) == 3


def test_dumping_recursive_schema():
    """
    this reproduces issue https://github.com/fuhrysteve/marshmallow-jsonschema/issues/164
    """
    json_schema = JSONSchema()

    def generate_recursive_schema_with_name():
        class RecursiveSchema(Schema):
            # when nesting recursively you can either refer the recursive schema by its name
            nested_mwe_recursive = fields.Nested("RecursiveSchema")

        return json_schema.dump(RecursiveSchema())

    def generate_recursive_schema_with_lambda():
        class RecursiveSchema(Schema):
            # or you can use a lambda (as suggested in the marshmallow docs)
            nested_mwe_recursive = fields.Nested(lambda: RecursiveSchema())

        return json_schema.dump(RecursiveSchema())  # this shall _not_ raise an AttributeError

    lambda_schema = generate_recursive_schema_with_lambda()
    name_schema = generate_recursive_schema_with_name()
    assert lambda_schema == name_schema<|MERGE_RESOLUTION|>--- conflicted
+++ resolved
@@ -549,16 +549,8 @@
     dumped = validate_and_dump(schema)
 
     assert dumped["definitions"]["TestSchema"]["properties"]["foo"] == {
-<<<<<<< HEAD
-        "enum": list(mapping.values()),
-        "enumNames": list(mapping.keys()),
-=======
-        "oneOf": [
-            {"type": "number", "title": k, "const": v}
-            for k, v in zip(mapping.keys(), mapping.values())
-        ],
+        "oneOf": [{"type": "number", "title": k, "const": v} for k, v in mapping.items()],
         "format": "integer",
->>>>>>> 0b4d2502
         "title": "foo",
         "type": "integer",
     }
