--- conflicted
+++ resolved
@@ -1,11 +1,4 @@
 repos:
-<<<<<<< HEAD
-- repo: https://github.com/psf/black
-  rev: 23.7.0
-  hooks:
-    - id: black
-      language_version: python3
-=======
 - repo: https://github.com/pre-commit/pre-commit-hooks
   rev: v2.3.0
   hooks:
@@ -26,5 +19,4 @@
     entry: ruff format
     language: python
     require_serial: true
-    args: []
->>>>>>> 65ee61f6
+    args: []