--- conflicted
+++ resolved
@@ -9,7 +9,6 @@
 from marshmallow.class_registry import get_class
 from marshmallow.decorators import post_dump
 from marshmallow.utils import _Missing
-<<<<<<< HEAD
 from marshmallow import INCLUDE, EXCLUDE, RAISE
 
 # marshmallow.fields.Enum support has been added in marshmallow v3.18
@@ -26,9 +25,6 @@
     returns true if and only if the version of marshmallow installed supports enums natively
     """
     return Version(_MarshmallowVersion) >= Version("3.18")
-
-=======
->>>>>>> 65ee61f6
 
 try:
     from marshmallow_union import Union
@@ -244,7 +240,6 @@
             )
         return json_schema
 
-<<<<<<< HEAD
     def _get_marshmallow_enum_enum_values(self, field) -> typing.List[str]:
         if not ALLOW_MARSHMALLOW_ENUM_ENUMS and not isinstance(
             field, MarshmallowEnumEnumField
@@ -252,11 +247,6 @@
             raise TypeError(
                 "Expected a MarshmallowEnumEnumField with enum enums enabled"
             )
-=======
-    def _get_enum_values(self, field) -> list[str]:
-        assert ALLOW_ENUMS  # noqa: S101, asserts will be removed in open PR
-        assert isinstance(field, EnumField)  # noqa: S101, asserts will be removed in open PR
->>>>>>> 65ee61f6
 
         if field.load_by == LoadDumpOptions.value:
             # Python allows enum values to be almost anything, so it's easier to just load from the
@@ -266,7 +256,6 @@
 
         return [value.name for value in field.enum]
 
-<<<<<<< HEAD
     def _get_marshmallow_native_enum_values(self, field) -> typing.List[str]:
         """
         Extract the names of enum members from a Marshmallow native EnumField. Only supports fields configured with ``by_name``
@@ -291,9 +280,6 @@
     def _from_union_schema(
         self, obj, field
     ) -> typing.Dict[str, typing.List[typing.Any]]:
-=======
-    def _from_union_schema(self, obj, field) -> dict[str, list[typing.Any]]:
->>>>>>> 65ee61f6
         """Get a union type schema. Uses anyOf to allow the value to be any of the provided sub fields"""
         assert ALLOW_UNIONS  # noqa: S101, asserts will be removed in open PR
         assert isinstance(field, Union)  # noqa: S101, asserts will be removed in open PR
