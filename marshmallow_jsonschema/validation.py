--- conflicted
+++ resolved
@@ -88,10 +88,7 @@
     return schema
 
 
-<<<<<<< HEAD
-def handle_equal(schema, _field, validator, _parent_schema):
-=======
-def handle_any_of(schema, field, validator, parent_schema):
+def handle_any_of(schema, field, validator, _parent_schema):
     """Adds the validation logic for ``marshmallow.validate.ContainsOnly`` by setting
     the JSONSchema `anyOf` property to the allowed choices in the validator.
     Args:
@@ -101,7 +98,7 @@
             who this post-processor belongs to.
         validator (marshmallow.validate.ContainsOnly): The validator attached to the
             passed in field.
-        parent_schema (marshmallow.Schema): The Schema instance that the field
+        _parent_schema (marshmallow.Schema): The Schema instance that the field
             belongs to.
     Returns:
         dict: New JSON Schema that has been post processed and
@@ -118,16 +115,14 @@
 
     labels = validator.labels if validator.labels else choices
     schema["items"]["anyOf"] = [
-        {"type": field_type, "title": label, "const": choice}
-        for choice, label in zip(choices, labels)
+        {"type": field_type, "title": label, "const": choice} for choice, label in zip(choices, labels, strict=False)
     ]
     schema["uniqueItems"] = True
 
     return schema
 
 
-def handle_equal(schema, field, validator, parent_schema):
->>>>>>> 5f6cc1f5
+def handle_equal(schema, _field, validator, _parent_schema):
     """Adds the validation logic for ``marshmallow.validate.Equal`` by setting
     the JSONSchema `enum` property to value of the validator.
 
